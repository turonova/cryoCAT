--- conflicted
+++ resolved
@@ -1,12 +1,9 @@
 import sys, os, random, math
 from matplotlib import pyplot as plt
-<<<<<<< HEAD
-=======
 
 from cryocat.cryomotl import Motl
 
-sys.path.append('.')
->>>>>>> 9ee27393
+sys.path.append(".")
 import pytest
 from cryocat.cryomask import *
 from cryocat.cryomap import read
@@ -14,6 +11,33 @@
 # sys.path.append(".")
 gen_dir = "./tests/test_data/masks/"
 temp_dir = "./tests/test_data/temp/"
+
+
+@pytest.fixture
+def sample_motl():
+    motl_data = {
+        "score": [0.5, 0.7],
+        "geom1": [1, 1],
+        "geom2": [2, 2],
+        "subtomo_id": [1, 2],
+        "tomo_id": [1, 1],
+        "object_id": [100, 200],
+        "subtomo_mean": [0.2, 0.4],
+        "x": [10, 50],
+        "y": [20, 60],
+        "z": [30, 70],
+        "shift_x": [0, 0],
+        "shift_y": [0, 0],
+        "shift_z": [0, 0],
+        "geom3": [3, 3],
+        "geom4": [4, 4],
+        "geom5": [5, 5],
+        "phi": [0, 10],
+        "psi": [5, 15],
+        "theta": [10, 20],
+        "class": [1, 2],
+    }
+    return Motl(pd.DataFrame(motl_data))
 
 
 @pytest.fixture(scope="session", autouse=True)
@@ -616,20 +640,36 @@
     result4 = ellipsoid_shell_mask(mask_size, shell_thickness, radii=(3, 3, 3), gaussian=gaussian_std)
     assert result4.shape == mask_size, "Output shape mismatch"
 
-<<<<<<< HEAD
-
-# TODO
-def test_fill_hollow_mask():
-
-    # Case 1: Empty mask (all zeros) -> Should remain unchanged
-    empty_mask = np.zeros((5, 5, 5), dtype=int)
-    result = fill_hollow_mask(empty_mask)
-    np.testing.assert_array_equal(result.astype(int), empty_mask)
-
-    # Case 2: Fully filled mask (all ones) -> Should remain unchanged
-    full_mask = np.ones((5, 5, 5), dtype=int)
-    result = fill_hollow_mask(full_mask)
-    np.testing.assert_array_equal(result.astype(int), full_mask)
+
+def create_sample_map_file(tmp_path, data, filename):
+    file_path = tmp_path / filename
+    cryomap.write(data, str(file_path), transpose=True, data_type=np.single)
+    return str(file_path)
+
+
+def test_fill_hollow_mask(tmp_path):
+    # 1. Simple Hollow Cube
+    hollow_cube = np.zeros((5, 5, 5), dtype=np.int8)
+    hollow_cube[1:4, 1:4, 1:4] = 0
+    hollow_cube[0, :, :] = 1
+    hollow_cube[4, :, :] = 1
+    hollow_cube[:, 0, :] = 1
+    hollow_cube[:, 4, :] = 1
+    hollow_cube[:, :, 0] = 1
+    hollow_cube[:, :, 4] = 1
+
+    filled_cube = fill_hollow_mask(hollow_cube)
+    expected_filled_cube = np.ones((5, 5, 5), dtype=np.int8)  # Expected output
+    assert np.array_equal(filled_cube, expected_filled_cube), "Simple hollow cube test failed"
+
+    # 2. Complex Hollow Shape
+    complex_hollow = np.zeros((10, 10, 10), dtype=np.int8)
+    complex_hollow[2:8, 2:8, 2:8] = 1
+    complex_hollow[4, 4, 4] = 0
+    complex_hollow[6, 6, 6] = 0
+    expected_filled_complex = morphology.binary_closing(complex_hollow)
+    filled_complex = fill_hollow_mask(complex_hollow)
+    assert np.array_equal(filled_complex, expected_filled_complex), "Complex hollow shape test failed"
 
     # Case 3: Simple 3D mask with a hole in the middle -> Hole should be filled
     input_mask = np.array(
@@ -653,73 +693,8 @@
         ],
         dtype=int,
     )
-
     result = fill_hollow_mask(input_mask, apply_opening_closing=False)
-
-    print("Expected:\n", expected_result)
-    print("Result:\n", result.astype(int))  # Convert to int before checking
-
     np.testing.assert_array_equal(result.astype(int), expected_result)
-
-    # Case 4: Large 3D mask with random holes -> Validate shape & binary values
-    np.random.seed(42)
-    random_mask = (np.random.rand(10, 10, 10) > 0.7).astype(int)
-    result = fill_hollow_mask(random_mask)
-    assert result.shape == random_mask.shape
-    assert np.all(np.isin(result, [0, 1]))  # Ensure binary output
-
-    # Case 5: Thin structure with gaps (2D-like) -> Should be filled in 3D
-    thin_mask = np.zeros((5, 5, 5), dtype=int)
-    thin_mask[:, 2, 2] = 1  # Thin vertical line with gaps
-    thin_mask[2, 2, 2] = 0  # A small hole in the middle
-
-    expected_result = np.zeros((5, 5, 5), dtype=int)
-    expected_result[:, 2, 2] = 1  # Thin vertical line with gaps
-    result = fill_hollow_mask(thin_mask, apply_opening_closing=False)
-    np.testing.assert_array_equal(result, expected_result)
-
-    # Case 6: Check that small objects are not falsely removed
-    small_object_mask = np.zeros((5, 5, 5), dtype=int)
-    small_object_mask[2, 2, 2] = 1  # A single voxel object
-
-    result = fill_hollow_mask(small_object_mask, apply_opening_closing=False)
-    np.testing.assert_array_equal(result, small_object_mask)  # Should remain
-
-
-def test_def_tomogram_shell_mask():
-    pass
-    # TODO
-=======
-def create_sample_map_file(tmp_path, data, filename):
-    file_path = tmp_path / filename
-    cryomap.write(data, str(file_path), transpose=True, data_type=np.single)
-    return str(file_path)
-
-def test_fill_hollow_mask(tmp_path):
-    # 1. Simple Hollow Cube
-    hollow_cube = np.zeros((5, 5, 5), dtype=np.int8)
-    hollow_cube[1:4, 1:4, 1:4] = 0
-    hollow_cube[0,:,:] = 1
-    hollow_cube[4,:,:] = 1
-    hollow_cube[:,0,:] = 1
-    hollow_cube[:,4,:] = 1
-    hollow_cube[:,:,0] = 1
-    hollow_cube[:,:,4] = 1
-
-    filled_cube = fill_hollow_mask(hollow_cube)
-    expected_filled_cube = np.ones((5, 5, 5), dtype=np.int8) # Expected output
-    assert np.array_equal(filled_cube, expected_filled_cube), "Simple hollow cube test failed"
-
-    # 2. Complex Hollow Shape
-    complex_hollow = np.zeros((10, 10, 10), dtype=np.int8)
-    complex_hollow[2:8, 2:8, 2:8] = 1
-    complex_hollow[4, 4, 4] = 0
-    complex_hollow[6, 6, 6] = 0
-
-    expected_filled_complex = morphology.binary_closing(complex_hollow)
-
-    filled_complex = fill_hollow_mask(complex_hollow)
-    assert np.array_equal(filled_complex, expected_filled_complex), "Complex hollow shape test failed"
 
     # 3. No Holes
     solid_mask = np.ones((5, 5, 5), dtype=np.int8)
@@ -739,42 +714,33 @@
     filled_cube_from_file = cryomap.read(str(output_file))
     assert np.array_equal(filled_cube_from_file, expected_filled_cube), "Output file content is incorrect"
 
-    #6. input from file
+    # 6. input from file
     filled_cube_2 = fill_hollow_mask(hollow_cube_file)
     assert np.array_equal(filled_cube_2, expected_filled_cube), "Input from file test failed"
 
-@pytest.fixture
-def sample_motl():
-    motl_data = {
-        "score": [0.5, 0.7],
-        "geom1": [1, 1],
-        "geom2": [2, 2],
-        "subtomo_id": [1, 2],
-        "tomo_id": [1, 1],
-        "object_id": [100, 200],
-        "subtomo_mean": [0.2, 0.4],
-        "x": [10, 50],
-        "y": [20, 60],
-        "z": [30, 70],
-        "shift_x": [0, 0],
-        "shift_y": [0, 0],
-        "shift_z": [0, 0],
-        "geom3": [3, 3],
-        "geom4": [4, 4],
-        "geom5": [5, 5],
-        "phi": [0, 10],
-        "psi": [5, 15],
-        "theta": [10, 20],
-        "class": [1, 2],
-    }
-    return Motl(pd.DataFrame(motl_data))
+    # Case 7: Thin structure with gaps (2D-like) -> Should be filled in 3D
+    thin_mask = np.zeros((5, 5, 5), dtype=int)
+    thin_mask[:, 2, 2] = 1  # Thin vertical line with gaps
+    thin_mask[2, 2, 2] = 0  # A small hole in the middle
+
+    expected_result = np.zeros((5, 5, 5), dtype=int)
+    expected_result[:, 2, 2] = 1  # Thin vertical line with gaps
+    result = fill_hollow_mask(thin_mask, apply_opening_closing=False)
+    np.testing.assert_array_equal(result, expected_result)
+
+    # Case 8: Check that small objects are not falsely removed
+    small_object_mask = np.zeros((5, 5, 5), dtype=int)
+    small_object_mask[2, 2, 2] = 1  # A single voxel object
+    result = fill_hollow_mask(small_object_mask, apply_opening_closing=False)
+    np.testing.assert_array_equal(result, small_object_mask)  # Should remain
+
 
 def create_tomo_dim_file(tmp_path, data, filename):
     """Creates a mock tomogram dimensions file."""
     file_path = tmp_path / filename
     df = pd.DataFrame(data)
-    with open(str(file_path), 'w') as f:
-        f.write(df.to_string(header=False, index=False)) # Corrected line
+    with open(str(file_path), "w") as f:
+        f.write(df.to_string(header=False, index=False))  # Corrected line
     return str(file_path)
 
 
@@ -786,7 +752,9 @@
     tomo_dim_data = {"tomo_id": [1], "x": [100], "y": [100], "z": [100]}
     tomo_dim_file = create_tomo_dim_file(tmp_path, tomo_dim_data, "tomo_dim.csv")
 
-    tomo_mask = tomogram_shell_mask(motl, tomo_dim_file, shell_size=2, output_prefix=str(tmp_path / "tomo_"), output_suffix=".em")
+    tomo_mask = tomogram_shell_mask(
+        motl, tomo_dim_file, shell_size=2, output_prefix=str(tmp_path / "tomo_"), output_suffix=".em"
+    )
 
     assert tomo_mask is None
 
@@ -795,7 +763,8 @@
     tomo_dim_data = {"tomo_id": [1], "x": [100], "y": [100], "z": [100]}
     tomo_dim_file = create_tomo_dim_file(tmp_path, tomo_dim_data, "tomo_dim.csv")
 
-    tomo_mask = tomogram_shell_mask(motl, tomo_dim_file, shell_size=2, output_prefix=str(tmp_path / "tomo_"), output_suffix=".em")
-
-    assert tomo_mask is None
->>>>>>> 9ee27393
+    tomo_mask = tomogram_shell_mask(
+        motl, tomo_dim_file, shell_size=2, output_prefix=str(tmp_path / "tomo_"), output_suffix=".em"
+    )
+
+    assert tomo_mask is None